--- conflicted
+++ resolved
@@ -61,11 +61,8 @@
             - Async: tutorials/async/index.md
         - Real-World Examples:
             - Generating llms.txt: tutorials/llms_txt_generation/index.md
-<<<<<<< HEAD
             - Financial Analysis with Yahoo Finance: tutorials/yahoo_finance_react/index.md
-=======
             - Email Information Extraction: tutorials/email_extraction/index.md
->>>>>>> fc9c0dd7
     - DSPy in Production: production/index.md
     - Community:
         - Community Resources: community/community-resources.md
