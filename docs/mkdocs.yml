--- conflicted
+++ resolved
@@ -61,11 +61,8 @@
             - Async: tutorials/async/index.md
         - Real-World Examples:
             - Generating llms.txt: tutorials/llms_txt_generation/index.md
-<<<<<<< HEAD
             - Memory-Enabled ReAct Agents: tutorials/mem0_react_agent/index.md
-=======
             - Financial Analysis with Yahoo Finance: tutorials/yahoo_finance_react/index.md
->>>>>>> 4206d494
             - Email Information Extraction: tutorials/email_extraction/index.md
     - DSPy in Production: production/index.md
     - Community:
