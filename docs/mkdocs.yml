site_name: DSPy
site_description: The framework for programming—rather than prompting—language models.
site_url: https://dspy.ai/

repo_url: https://github.com/stanfordnlp/dspy
repo_name: stanfordnlp/dspy

edit_uri: blob/main/docs/docs/
docs_dir: "docs/"
nav:
    - Get Started: index.md
    - Learn DSPy:
        - Learning DSPy: learn/index.md
        - DSPy Programming:
            - Programming Overview: learn/programming/overview.md
            - Language Models: learn/programming/language_models.md
            - Signatures: learn/programming/signatures.md
            - Modules: learn/programming/modules.md
        - DSPy Evaluation:
            - Evaluation Overview: learn/evaluation/overview.md
            - Data Handling: learn/evaluation/data.md
            - Metrics: learn/evaluation/metrics.md
        - DSPy Optimization:
            - Optimization Overview: learn/optimization/overview.md
            - Optimizers: learn/optimization/optimizers.md
    - Tutorials:
        - Tutorials Overview: tutorials/index.md
        - Build AI Programs with DSPy:
            - Overview: tutorials/build_ai_program/index.md
            - Building AI Agents with DSPy: tutorials/customer_service_agent/index.ipynb
            - Building AI Applications by Customizing DSPy Modules: tutorials/custom_module/index.ipynb
            - Retrieval-Augmented Generation (RAG): tutorials/rag/index.ipynb
            - Building RAG as Agent: tutorials/agents/index.ipynb
            - Entity Extraction: tutorials/entity_extraction/index.ipynb
            - Classification: tutorials/classification/index.md
            - Multi-Hop RAG: tutorials/multihop_search/index.ipynb
            - Privacy-Conscious Delegation: tutorials/papillon/index.md
            - Program Of Thought: tutorials/program_of_thought/index.ipynb
            - Image Generation Prompt iteration: tutorials/image_generation_prompting/index.ipynb
            - Audio: tutorials/audio/index.ipynb
        - Optimize AI Programs with DSPy:
            - Overview: tutorials/optimize_ai_program/index.md
            - Math Reasoning: tutorials/math/index.ipynb
            - Classification Finetuning: tutorials/classification_finetuning/index.ipynb
            - Advanced Tool Use: tutorials/tool_use/index.ipynb
            - Finetuning Agents: tutorials/games/index.ipynb
        - Experimental RL Optimization for DSPy:
            - Overview: tutorials/rl_ai_program/index.md
            - RL for Privacy-Conscious Delegation: tutorials/rl_papillon/index.ipynb
            - RL for Multi-Hop Research: tutorials/rl_multihop/index.ipynb
        - Tools, Development, and Deployment:
            - Overview: tutorials/core_development/index.md
            - Use MCP in DSPy: tutorials/mcp/index.md
            - Output Refinement: tutorials/output_refinement/best-of-n-and-refine.md
            - Saving and Loading: tutorials/saving/index.md
            - Cache: tutorials/cache/index.md
            - Deployment: tutorials/deployment/index.md
            - Debugging & Observability: tutorials/observability/index.md
            - Tracking DSPy Optimizers: tutorials/optimizer_tracking/index.md
            - Streaming: tutorials/streaming/index.md
            - Async: tutorials/async/index.md
        - Real-World Examples:
            - Overview: tutorials/real_world_examples/index.md
            - Generating llms.txt: tutorials/llms_txt_generation/index.md
            - Memory-Enabled ReAct Agents: tutorials/mem0_react_agent/index.md
            - Financial Analysis with Yahoo Finance: tutorials/yahoo_finance_react/index.md
            - Email Information Extraction: tutorials/email_extraction/index.md
<<<<<<< HEAD
            - Code Generation for Unfamiliar Libraries: tutorials/sample_code_generation/index.md
=======
            - Building a Creative Text-Based AI Game: tutorials/ai_text_game/index.md
>>>>>>> 7483cf5b
    - DSPy in Production: production/index.md
    - Community:
        - Community Resources: community/community-resources.md
        - Use Cases: community/use-cases.md
        - Roadmap: roadmap.md
        - Contributing: community/how-to-contribute.md
    - FAQ:
        - FAQ: faqs.md
        - Cheatsheet: cheatsheet.md

    - API Reference:
        - API Reference: api/index.md
        - Adapters:
            - Adapter: api/adapters/Adapter.md
            - ChatAdapter: api/adapters/ChatAdapter.md
            - JSONAdapter: api/adapters/JSONAdapter.md
            - TwoStepAdapter: api/adapters/TwoStepAdapter.md
        - Evaluation:
            - CompleteAndGrounded: api/evaluation/CompleteAndGrounded.md
            - Evaluate: api/evaluation/Evaluate.md
            - SemanticF1: api/evaluation/SemanticF1.md
            - answer_exact_match: api/evaluation/answer_exact_match.md
            - answer_passage_match: api/evaluation/answer_passage_match.md
        - Models:
            - Embedder: api/models/Embedder.md
            - LM: api/models/LM.md
        - Modules:
            - BestOfN: api/modules/BestOfN.md
            - ChainOfThought: api/modules/ChainOfThought.md
            - CodeAct: api/modules/CodeAct.md
            - Module: api/modules/Module.md
            - MultiChainComparison: api/modules/MultiChainComparison.md
            - Parallel: api/modules/Parallel.md
            - Predict: api/modules/Predict.md
            - ProgramOfThought: api/modules/ProgramOfThought.md
            - ReAct: api/modules/ReAct.md
            - Refine: api/modules/Refine.md
        - Optimizers:
            - BetterTogether: api/optimizers/BetterTogether.md
            - BootstrapFewShot: api/optimizers/BootstrapFewShot.md
            - BootstrapFewShotWithRandomSearch: api/optimizers/BootstrapFewShotWithRandomSearch.md
            - BootstrapFinetune: api/optimizers/BootstrapFinetune.md
            - BootstrapRS: api/optimizers/BootstrapRS.md
            - COPRO: api/optimizers/COPRO.md
            - Ensemble: api/optimizers/Ensemble.md
            - InferRules: api/optimizers/InferRules.md
            - KNN: api/optimizers/KNN.md
            - KNNFewShot: api/optimizers/KNNFewShot.md
            - LabeledFewShot: api/optimizers/LabeledFewShot.md
            - MIPROv2: api/optimizers/MIPROv2.md
            - SIMBA: api/optimizers/SIMBA.md
        - Primitives:
            - Example: api/primitives/Example.md
            - History: api/primitives/History.md
            - Image: api/primitives/Image.md
            - Prediction: api/primitives/Prediction.md
            - Tool: api/primitives/Tool.md
        - Signatures:
            - InputField: api/signatures/InputField.md
            - OutputField: api/signatures/OutputField.md
            - Signature: api/signatures/Signature.md
        - Tools:
            - ColBERTv2: api/tools/ColBERTv2.md
            - Embeddings: api/tools/Embeddings.md
            - PythonInterpreter: api/tools/PythonInterpreter.md
        - Utils:
            - StatusMessage: api/utils/StatusMessage.md
            - StatusMessageProvider: api/utils/StatusMessageProvider.md
            - StreamListener: api/utils/StreamListener.md
            - asyncify: api/utils/asyncify.md
            - configure_cache: api/utils/configure_cache.md
            - disable_litellm_logging: api/utils/disable_litellm_logging.md
            - disable_logging: api/utils/disable_logging.md
            - enable_litellm_logging: api/utils/enable_litellm_logging.md
            - enable_logging: api/utils/enable_logging.md
            - inspect_history: api/utils/inspect_history.md
            - load: api/utils/load.md
            - streamify: api/utils/streamify.md

theme:
    name: material
    custom_dir: overrides
    features:
        - navigation.tabs
        - navigation.path
        - navigation.indexes
        - navigation.expand
        - toc.follow
        - navigation.top
        - search.suggest
        - search.highlight
        - content.tabs.link
        - content.code.annotation
        - content.code.copy
        - navigation.footer
        - content.action.edit
    language: en
    palette:
        - scheme: default
          toggle:
            icon: material/weather-night
            name: Switch to dark mode
          primary: white
          accent: black
        - scheme: slate
          toggle:
            icon: material/weather-sunny
            name: Switch to light mode
          primary: black
          accent: lime
    icon:
        repo: fontawesome/brands/git-alt
        edit: material/pencil
        view: material/eye
    logo: static/img/dspy_logo.png
    favicon: static/img/logo.png

extra_css:
    - stylesheets/extra.css

plugins:
    - social
    - search:
        lang: en
        separator: '[\s\-\.]+'
    - mkdocstrings:
        handlers:
            python:
                options:
                    docstring_style: google
                    show_source: true
                    show_root_heading: true
                    heading_level: 3
                    members_order: source
                    separate_signature: false
                    show_category_heading: true
                    show_symbol_type_heading: true
                    show_docstring_parameters: true
                    show_if_no_docstring: true
                    show_signature_annotations: true
                    unwrap_annotated: true
                    annotations_path: brief
                    docstring_section_style: table
                    merge_init_into_class: true
                    rendering:
                        show_if_no_docstring: true
                        show_warnings: false
                        html_meta: false
    - mkdocs-jupyter:
        ignore_h1_titles: True
    - redirects:
        redirect_maps:
            # Redirect /intro/ to the main page
            "intro/index.md": "index.md"
            "intro.md": "index.md"
            
            "deep-dive/optimizers/bootstrap-fewshot.md": "api/optimizers/BootstrapFewShot.md"
            "deep-dive/optimizers/bfrs.md": "api/optimizers/BootstrapFewShotWithRandomSearch.md"
            "deep-dive/optimizers/BootstrapFinetune.md": "api/optimizers/BootstrapFinetune.md"
            "deep-dive/optimizers/copro.md": "api/optimizers/COPRO.md"
            "deep-dive/optimizers/Ensemble.md": "api/optimizers/Ensemble.md"
            "deep-dive/optimizers/LabeledFewShot.md": "api/optimizers/LabeledFewShot.md"
            "deep-dive/optimizers/miprov2.md": "api/optimizers/MIPROv2.md"

            "docs/quick-start/getting-started-01.md": "tutorials/rag/index.ipynb"
            "docs/quick-start/getting-started-02.md": "tutorials/rag/index.ipynb"
            "quick-start/getting-started-01.md": "tutorials/rag/index.ipynb"
            "quick-start/getting-started-02.md": "tutorials/rag/index.ipynb"

extra:
    social:
        - icon: fontawesome/brands/github
          link: https://github.com/stanfordnlp/dspy
        - icon: fontawesome/brands/discord
          link: https://discord.gg/XCGy2WDCQB

extra_javascript:
    - "js/runllm-widget.js"

markdown_extensions:
    - pymdownx.tabbed:
        alternate_style: true
    - pymdownx.highlight:
        anchor_linenums: true
    - pymdownx.inlinehilite
    - pymdownx.snippets
    - admonition
    - pymdownx.arithmatex:
        generic: true
    - footnotes
    - pymdownx.details
    - pymdownx.superfences
    - pymdownx.mark
    - attr_list
    - md_in_html
    - pymdownx.emoji:
        emoji_index: !!python/name:material.extensions.emoji.twemoji
        emoji_generator: !!python/name:material.extensions.emoji.to_svg

copyright: |
    &copy; 2025 <a href="https://github.com/stanfordnlp"  target="_blank" rel="noopener">DSPy</a><|MERGE_RESOLUTION|>--- conflicted
+++ resolved
@@ -65,11 +65,8 @@
             - Memory-Enabled ReAct Agents: tutorials/mem0_react_agent/index.md
             - Financial Analysis with Yahoo Finance: tutorials/yahoo_finance_react/index.md
             - Email Information Extraction: tutorials/email_extraction/index.md
-<<<<<<< HEAD
             - Code Generation for Unfamiliar Libraries: tutorials/sample_code_generation/index.md
-=======
             - Building a Creative Text-Based AI Game: tutorials/ai_text_game/index.md
->>>>>>> 7483cf5b
     - DSPy in Production: production/index.md
     - Community:
         - Community Resources: community/community-resources.md
