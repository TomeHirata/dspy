--- conflicted
+++ resolved
@@ -3,18 +3,13 @@
 from pydantic import BaseModel
 
 from dspy.clients.base_lm import BaseLM
-from dspy.clients.lm import LM
 from dspy.predict.parameter import Parameter
 from dspy.primitives.prediction import Prediction
 from dspy.primitives.program import Module
 from dspy.signatures.signature import ensure_signature
 from dspy.utils.callback import with_callbacks
-<<<<<<< HEAD
-from dspy.clients.lm import LM
 from dspy.dsp.utils import settings
 from dspy.adapters.chat_adapter import ChatAdapter
-=======
->>>>>>> b5584d80
 
 
 class Predict(Module, Parameter):
@@ -84,13 +79,8 @@
         config = dict(**self.config, **kwargs.pop("config", {}))
 
         # Get the right LM to use.
-<<<<<<< HEAD
         lm = kwargs.pop("lm", self.lm) or settings.lm
-        assert isinstance(lm, LM), "No LM is loaded."
-=======
-        lm = kwargs.pop("lm", self.lm) or dspy.settings.lm
         assert isinstance(lm, BaseLM), "No LM is loaded."
->>>>>>> b5584d80
 
         # If temperature is 0.0 but its n > 1, set temperature to 0.7.
         temperature = config.get("temperature")
