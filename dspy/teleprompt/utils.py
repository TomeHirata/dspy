--- conflicted
+++ resolved
@@ -50,27 +50,13 @@
     try:
         # Evaluate on the full trainset
         if batch_size >= len(trainset):
-<<<<<<< HEAD
             return evaluate(candidate_program, devset=trainset, callback_metadata={"metric_key": "eval_full"})
-=======
-            return evaluate(
-                candidate_program,
-                devset=trainset,
-                return_all_scores=return_all_scores,
-                callback_metadata={"metric_key": "eval_full"},
-            )
->>>>>>> 42c50c88
         # Or evaluate on a minibatch
         else:
             return evaluate(
                 candidate_program,
                 devset=create_minibatch(trainset, batch_size, rng),
-<<<<<<< HEAD
                 callback_metadata={"metric_key": "eval_minibatch"}
-=======
-                return_all_scores=return_all_scores,
-                callback_metadata={"metric_key": "eval_minibatch"},
->>>>>>> 42c50c88
             )
     except Exception:
         logger.error("An exception occurred during evaluation", exc_info=True)
