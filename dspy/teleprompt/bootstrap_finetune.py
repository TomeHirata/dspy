import logging
from collections import defaultdict
from dataclasses import dataclass
from typing import Any, Callable, Dict, List, Optional, Union

import dspy
from dspy.adapters.base import Adapter
from dspy.adapters.chat_adapter import ChatAdapter
from dspy.clients.lm import LM
from dspy.clients.utils_finetune import infer_data_format
from dspy.dsp.utils.settings import settings
from dspy.evaluate.evaluate import Evaluate
from dspy.predict.predict import Predict
from dspy.primitives.example import Example
from dspy.primitives.program import Program
from dspy.teleprompt.teleprompt import Teleprompter
from dspy.utils.exceptions import AdapterParseError

logger = logging.getLogger(__name__)


class FinetuneTeleprompter(Teleprompter):
    def __init__(
        self,
        train_kwargs: Optional[Union[Dict[str, Any], Dict[LM, Dict[str, Any]]]] = None,
    ):
        self.train_kwargs: Dict[LM, Any] = self.convert_to_lm_dict(train_kwargs or {})

    @staticmethod
    def convert_to_lm_dict(arg) -> Dict[LM, Any]:
        non_empty_dict = arg and isinstance(arg, dict)
        if non_empty_dict and all(isinstance(k, LM) for k in arg.keys()):
            return arg
        # Default to using the same value for all LMs
        return defaultdict(lambda: arg)


class BootstrapFinetune(FinetuneTeleprompter):
    def __init__(
        self,
        metric: Optional[Callable] = None,
        multitask: bool = True,
        train_kwargs: Optional[Union[Dict[str, Any], Dict[LM, Dict[str, Any]]]] = None,
        adapter: Optional[Union[Adapter, Dict[LM, Adapter]]] = None,
        exclude_demos: bool = False,
        num_threads: Optional[int] = None,
    ):
        # TODO(feature): Inputs train_kwargs (a dict with string keys) and
        # adapter (Adapter) can depend on the LM they are used with. We are
        # takingthese as parameters for the time being. However, they can be
        # attached to LMs themselves -- an LM could know which adapter it should
        # be used with along with the train_kwargs. This will lead the only
        # required argument for LM.finetune() to be the train dataset.

        super().__init__(train_kwargs=train_kwargs)
        self.metric = metric
        self.multitask = multitask
        self.adapter: Dict[LM, Adapter] = self.convert_to_lm_dict(adapter)
        self.exclude_demos = exclude_demos
        self.num_threads = num_threads

    def compile(
        self, student: Program, trainset: List[Example], teacher: Optional[Union[Program, List[Program]]] = None
    ) -> Program:
        # TODO: Print statements can be converted to logger.info if we ensure
        # that the default DSPy logger logs info level messages in notebook
        # environments.
        logger.info("Preparing the student and teacher programs...")
        all_predictors_have_lms(student)

        logger.info("Bootstrapping data...")
        trace_data = []

        teachers = teacher if isinstance(teacher, list) else [teacher]
        teachers = [prepare_teacher(student, t) for t in teachers]
        num_threads = self.num_threads or dspy.settings.num_threads
        for t in teachers:
            trace_data += bootstrap_trace_data(program=t, dataset=trainset, metric=self.metric, num_threads=num_threads)

        logger.info("Preparing the train data...")
        key_to_data = {}
        for pred_ind, pred in enumerate(student.predictors()):
            data_pred_ind = None if self.multitask else pred_ind
            training_key = (pred.lm, data_pred_ind)
            if training_key not in key_to_data:
                train_data, data_format = self._prepare_finetune_data(
                    trace_data=trace_data, lm=pred.lm, pred_ind=data_pred_ind
                )
                logger.info(f"Using {len(train_data)} data points for fine-tuning the model: {pred.lm.model}")
                finetune_kwargs = {
                    "lm": pred.lm,
                    "train_data": train_data,
                    "train_data_format": data_format,
                    "train_kwargs": self.train_kwargs[pred.lm],
                }
                key_to_data[training_key] = finetune_kwargs

        logger.info("Starting LM fine-tuning...")
        # TODO(feature): We could run batches of fine-tuning jobs in sequence
        # to avoid exceeding the number of threads.
        if len(key_to_data) > num_threads:
            raise ValueError(
                "BootstrapFinetune requires `num_threads` to be bigger than or equal to the number of fine-tuning "
                f"jobs. There are {len(key_to_data)} fine-tuning jobs to start, but the number of threads is: "
                f"{num_threads}! If the `multitask` flag is set to False, the number of fine-tuning jobs will "
                "be equal to the number of predictors in the student program. If the `multitask` flag is set to True, "
                "the number of fine-tuning jobs will be equal to: 1 if there is only a context LM, or the number of "
                "unique LMs attached to the predictors in the student program. In any case, the number of fine-tuning "
                "jobs will be less than or equal to the number of predictors."
            )
        logger.info(f"{len(key_to_data)} fine-tuning job(s) to start")
        key_to_lm = self.finetune_lms(key_to_data)

        logger.info("Updating the student program with the fine-tuned LMs...")
        for pred_ind, pred in enumerate(student.predictors()):
            data_pred_ind = None if self.multitask else pred_ind
            training_key = (pred.lm, data_pred_ind)
            finetuned_lm = key_to_lm[training_key]
            if isinstance(finetuned_lm, Exception):
                raise RuntimeError(f"Finetuned LM for predictor {pred_ind} failed.") from finetuned_lm
            pred.lm = finetuned_lm
            # TODO: What should the correct behavior be here? Should
            # BootstrapFinetune modify the prompt demos according to the
            # train data?
            pred.demos = [] if self.exclude_demos else pred.demos

        logger.info("BootstrapFinetune has finished compiling the student program")
        student._compiled = True
        return student

    @staticmethod
    def finetune_lms(finetune_dict) -> Dict[Any, LM]:
        num_jobs = len(finetune_dict)
        logger.info(f"Starting {num_jobs} fine-tuning job(s)...")
        # TODO(nit) Pass an identifier to the job so that we can tell the logs
        # coming from different fine-tune threads.

        key_to_job = {}
        for key, finetune_kwargs in finetune_dict.items():
            lm: LM = finetune_kwargs.pop("lm")
            # TODO: The following line is a hack. We should re-think how to free
            # up resources for fine-tuning. This might mean introducing a new
            # provider method (e.g. prepare_for_finetune) that can be called
            # before fine-tuning is started.
            logger.info(
                "Calling lm.kill() on the LM to be fine-tuned to free up resources. This won't have any effect if the "
                "LM is not running."
            )
            lm.kill()
            key_to_job[key] = lm.finetune(**finetune_kwargs)

        key_to_lm = {}
        for ind, (key, job) in enumerate(key_to_job.items()):
            result = job.result()
            if isinstance(result, Exception):
                raise result
            key_to_lm[key] = result
            job.thread.join()
            logger.info(f"Job {ind + 1}/{num_jobs} is done")

        return key_to_lm

    def _prepare_finetune_data(self, trace_data: List[Dict[str, Any]], lm: LM, pred_ind: Optional[int] = None):
        # TODO(nit) Log dataset details/size; make logs nicer
        if self.metric:
            logger.info(f"Collected data for {len(trace_data)} examples")
            trace_data = [d for d in trace_data if d["score"]]
            logger.info(f"After filtering with the metric, {len(trace_data)} examples remain")

        data = []
        adapter = self.adapter[lm] or settings.adapter or ChatAdapter()
        data_format = infer_data_format(adapter)
        for item in trace_data:
            for pred_ind, _ in enumerate(item["trace"]):
                include_data = pred_ind is None or pred_ind == pred_ind
                if include_data:
                    call_data = build_call_data_from_trace(
                        trace=item["trace"], pred_ind=pred_ind, adapter=adapter, exclude_demos=self.exclude_demos
                    )
                    data.append(call_data)

        import random

        random.Random(0).shuffle(data)

        return data, data_format


# Note: Shared below are useful functions for preparing student/teacher programs
# Similar methods are implemented separately and used by other DSPy
# teleprompters. These can be moved to shared locations.
def build_call_data_from_trace(
    trace: List[Dict],
    pred_ind: int,
    adapter: Adapter,
    exclude_demos: bool = False,
) -> Dict[str, List[Dict[str, Any]]]:
    # Find data that's relevant to the predictor
    pred, inputs, outputs = trace[pred_ind]  # assuming that the order is kept

    demos = [] if exclude_demos else pred.demos
    call_data = adapter.format_finetune_data(
        signature=pred.signature,
        demos=demos,
        inputs=inputs,
        outputs=outputs,
    )
    return call_data


@dataclass
class FailedPrediction:
    completion_text: str
    format_reward: Union[float, None] = None


def bootstrap_trace_data(
    program: Program,
    dataset: List[Example],
    metric: Optional[Callable] = None,
    num_threads: Optional[int] = None,
    raise_on_error=True,
    capture_failed_parses=False,
    failure_score: float = 0,
    format_failure_score: float = -1,
    log_format_failures: bool = False,
) -> List[Dict[str, Any]]:
    # Return a list of dicts with the following keys: example_ind, example, prediction, trace, and score
    # (if metric != None)
    evaluator = Evaluate(
        devset=dataset,
        num_threads=num_threads,
        display_progress=True,
<<<<<<< HEAD
        provide_traceback=True,  # TODO(check with team)
=======
        return_outputs=True,
        provide_traceback=False,  # TODO(check with team)
        max_errors=len(dataset) * 10,  # TODO(check with team)
        failure_score=failure_score,
>>>>>>> 42c50c88
    )

    def wrapped_metric(example, prediction, trace=None):
        prediction, _ = prediction
        if isinstance(prediction, FailedPrediction):
            return prediction.format_reward or format_failure_score
        return metric(example, prediction, trace) if metric else True

    def wrapped_program(**kwargs):
        with dspy.context(trace=[]):
            try:
                return program(**kwargs), dspy.settings.trace.copy()
            except AdapterParseError as e:
                completion_str = e.lm_response
                parsed_result = e.parsed_result
                failed_signature = e.signature
                failed_inputs = kwargs

                present = list(parsed_result.keys()) if parsed_result else None
                expected = list(failed_signature.output_fields.keys())

                found_pred = None
                for pred in program.predictors():
                    if pred.signature == failed_signature:
                        found_pred = pred
                        break
                if found_pred is None:
                    raise ValueError(f"Failed to find the predictor for the failed signature: {failed_signature}")

                trace = dspy.settings.trace.copy()
                # Trace is Tuple[signature, inputs, prediction outputs]
                if present:
                    failed_pred = FailedPrediction(
                        completion_text=completion_str,
                        format_reward=format_failure_score
                        + (failure_score - format_failure_score) * (present / expected),
                    )
                else:
                    failed_pred = FailedPrediction(completion_text=completion_str, format_reward=format_failure_score)

                trace.append(
                    (
                        found_pred,
                        failed_inputs,
                        failed_pred,
                    )
                )

                if log_format_failures:
                    logging.warning(
                        "Failed to parse output for example. This is likely due to the LLM response not following the adapter's formatting."
                    )

                return failed_pred, trace

    results = evaluator(wrapped_program, metric=wrapped_metric).results

    data = []
<<<<<<< HEAD
    for example_ind, (example, prediction, score) in enumerate(results):
        prediction, trace = prediction
        data_dict = dict(example=example, prediction=prediction, trace=trace, example_ind=example_ind)
=======
    for example_ind, (example, prediction, score) in enumerate(outputs):
        try:
            prediction, trace = prediction
        except ValueError as ve:
            # TODO(GRPO Team): Often during GRPO bootstrapping, the LLM response does not follow dspy formatting. This leads to a value error.
            # To reproduce this issue, try Qwen/Qwen2.5-Coder-0.5B-Instruct with MATH dataset
            # Proposal(Lakshya): We should capture the incorrectly-formatted LLM response, and store it in the trace, and pass it to in the GRPO group
            # with a high-negative user-configurable score.
            logger.warning(
                "Failed to unpack prediction and trace. This is likely due to the LLM response not following dspy formatting."
            )
            if raise_on_error:
                raise ve
            else:
                continue
        data_dict = {"example": example, "prediction": prediction, "trace": trace, "example_ind": example_ind}
>>>>>>> 42c50c88
        if metric:
            data_dict["score"] = score
        data.append(data_dict)

    return data


# # TODO(PR) check with team
# def bootstrap_trace_data_one_example(
#     example: Example,
#     program: Program,
#     metric: Optional[Callable] = None
# ) -> Dict[str, Any]:
#     # Return a dict with the following keys:
#     #     example, prediction, trace, and score (if metric != None)
#     with dspy.context(trace=[]):
#         prediction = program(**example.inputs())
#         trace = dspy.settings.trace
#         score = metric(example, prediction, trace) if metric else None

#     data_dict = dict(
#         example=example,
#         prediction=prediction,
#         trace=trace,
#     )
#     if metric:
#         data_dict["score"] = score

#     return data_dict


# Note: Shared below are useful functions for preparing student/teacher programs
# Similar methods are implemented separately and used by other DSPy
# teleprompters. These can be moved to shared locations.
def all_predictors_have_lms(program: Program) -> bool:
    """Return True if all predictors in the program have an LM set."""
    return all(pred.lm for pred in program.predictors())


def copy_program_with_lms(program: Program) -> Program:
    pred_lms = [pred.lm for pred in program.predictors()]
    program = program.deepcopy()
    for ind, pred in enumerate(program.predictors()):
        pred.lm = pred_lms[ind]
    return program


def prepare_student(student: Program) -> Program:
    if getattr(student, "_compiled", False):
        raise ValueError("The student program should not be compiled.")

    # TODO: Should we use reset_copy here? How would it affect the student
    # program's predictor LMs, if they are set?

    # TODO: Should there be a deepcopy here?
    # student = student.deepcopy()
    return student


def prepare_teacher(student: Program, teacher: Optional[Program] = None) -> Program:
    if teacher is None:
        return student

    # Ensuring that the student and teacher are are structurally equivalent
    assert_structural_equivalency(student, teacher)

    # Ensuring that the student and teacher programs do not share predictors
    assert_no_shared_predictor(student, teacher)

    return teacher


def assert_structural_equivalency(program1: object, program2: object):
    assert isinstance(program1, Program)
    assert isinstance(program2, Program)

    num1 = len(program1.predictors())
    num2 = len(program2.predictors())
    err = f"Structurally equivalent programs must have the the number of predictors. The number of predictors for the two modules do not match: {num1} != {num2}"
    assert num1 == num2, err

    pzip = zip(program1.named_predictors(), program2.named_predictors())
    for ind, ((name1, pred1), (name2, pred2)) in enumerate(pzip):
        err = f"Program predictor names must match at  corresponding indices for structural equivalency. The predictor names for the programs do not match at index {ind}: '{name1}' != '{name2}'"
        assert name1 == name2, err
        assert isinstance(pred1, Predict)
        assert isinstance(pred2, Predict)


def assert_no_shared_predictor(program1: Program, program2: Program):
    id_to_name1 = {id(p): n for n, p in program1.named_predictors()}
    id_to_name2 = {id(p): n for n, p in program2.named_predictors()}
    shared_ids = set(id_to_name1.keys()) & set(id_to_name2.keys())

    pred_names = ", ".join(id_to_name1[id] for id in shared_ids)
    err = f"The programs share the following predictor(s) with each other: {pred_names}"
    assert not shared_ids, err


def get_unique_lms(program: Program) -> List[LM]:
    lms = [pred.lm for pred in program.predictors()]
    return list(set(lms))


def launch_lms(program: Program):
    lms = get_unique_lms(program)
    for lm in lms:
        lm.launch()


def kill_lms(program: Program):
    lms = get_unique_lms(program)
    for lm in lms:
        lm.kill()<|MERGE_RESOLUTION|>--- conflicted
+++ resolved
@@ -231,14 +231,10 @@
         devset=dataset,
         num_threads=num_threads,
         display_progress=True,
-<<<<<<< HEAD
-        provide_traceback=True,  # TODO(check with team)
-=======
         return_outputs=True,
         provide_traceback=False,  # TODO(check with team)
         max_errors=len(dataset) * 10,  # TODO(check with team)
         failure_score=failure_score,
->>>>>>> 42c50c88
     )
 
     def wrapped_metric(example, prediction, trace=None):
@@ -297,12 +293,7 @@
     results = evaluator(wrapped_program, metric=wrapped_metric).results
 
     data = []
-<<<<<<< HEAD
     for example_ind, (example, prediction, score) in enumerate(results):
-        prediction, trace = prediction
-        data_dict = dict(example=example, prediction=prediction, trace=trace, example_ind=example_ind)
-=======
-    for example_ind, (example, prediction, score) in enumerate(outputs):
         try:
             prediction, trace = prediction
         except ValueError as ve:
@@ -318,7 +309,6 @@
             else:
                 continue
         data_dict = {"example": example, "prediction": prediction, "trace": trace, "example_ind": example_ind}
->>>>>>> 42c50c88
         if metric:
             data_dict["score"] = score
         data.append(data_dict)
