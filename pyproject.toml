--- conflicted
+++ resolved
@@ -42,11 +42,7 @@
     "rich>=13.7.1",
     "numpy>=1.26.0",
     "xxhash>=3.5.0",
-<<<<<<< HEAD
-    "gepa[dspy]>=0.0.10",
-=======
     "gepa[dspy]==0.0.12",
->>>>>>> c474f0b1
 ]
 
 [project.optional-dependencies]
